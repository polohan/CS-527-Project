apt update
<<<<<<< HEAD
apt install git wget unzip gcc make python3 -y
=======
apt install git wget unzip gcc make python3 -y
wget https://github.com/wolfcw/libfaketime/archive/refs/tags/v0.9.9.zip
unzip v0.9.9.zip
cd libfaketime-0.9.9/
make install
>>>>>>> c64f7f7d
<|MERGE_RESOLUTION|>--- conflicted
+++ resolved
@@ -1,10 +1,2 @@
 apt update
-<<<<<<< HEAD
-apt install git wget unzip gcc make python3 -y
-=======
-apt install git wget unzip gcc make python3 -y
-wget https://github.com/wolfcw/libfaketime/archive/refs/tags/v0.9.9.zip
-unzip v0.9.9.zip
-cd libfaketime-0.9.9/
-make install
->>>>>>> c64f7f7d
+apt install git wget unzip gcc make python3 -y